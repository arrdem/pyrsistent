--- conflicted
+++ resolved
@@ -1,12 +1,7 @@
 from collections import Iterable
-<<<<<<< HEAD
-from pyrsistent._checked_types import InvariantException
-from pyrsistent import CheckedType
-=======
 from pyrsistent import (
     CheckedType, CheckedPSet, CheckedPMap, CheckedPVector,
-    optional as optional_type)
->>>>>>> 64cd57cd
+    optional as optional_type, InvariantException)
 
 
 def _set_fields(dct, bases, name):
